--- conflicted
+++ resolved
@@ -58,20 +58,12 @@
   #define IMU_HAS_GYRO true
   #define IMU_HAS_MAG true
   #define I2C_SPEED 100000
-#elif IMU == IMU_MPU6500
-  #define IMU_NAME "MPU6500"
-  #define IMU_HAS_ACCELL true
-  #define IMU_HAS_GYRO true
-  #define IMU_HAS_MAG false
-<<<<<<< HEAD
 #elif IMU == IMU_MPU6050
   #define IMU_NAME "MPU6050"
   #define IMU_HAS_ACCELL true
   #define IMU_HAS_GYRO true
   #define IMU_HAS_MAG false
-=======
-  #define I2C_SPEED 100000
->>>>>>> 6c371c6a
+  #define I2C_SPEED 400000
 #else
     #error Select IMU in defines.h
 #endif
