--- conflicted
+++ resolved
@@ -43,15 +43,9 @@
 
 bool hasNewData = false;
 
-<<<<<<< HEAD
-void MPU6050Sensor::motionSetup(DeviceConfig *config) {
-=======
-void gatherCalibrationData(MPU9250 &imu);
-
 void MPU6050Sensor::motionSetup() {
     DeviceConfig * config = getConfigPtr();
 
->>>>>>> 6c371c6a
     uint8_t addr = 0x68;
 
     if(!I2CSCAN::isI2CExist(addr)) {
@@ -65,11 +59,7 @@
 
     imu.initialize();
     if(!imu.testConnection()) {
-<<<<<<< HEAD
-        Serial.printf("Can't Communicate with MPU6050, response ");
-=======
         Serial.print("[ERR] Can't communicate with MPU, response ");
->>>>>>> 6c371c6a
         Serial.println(imu.getDeviceID(), HEX);
     }
 
@@ -80,8 +70,8 @@
         Serial.println(F("[NOTICE] Enabling DMP..."));
         imu.setDMPEnabled(true);
 
-<<<<<<< HEAD
         // Do a quick and dirty calibration. As the imu warms up the offsets will change a bit, but this will be good-enough
+        millis(1000); // A small sleep to give the users a chance to stop it from moving
         imu.CalibrateAccel(6);
         imu.CalibrateGyro(6);
         imu.PrintActiveOffsets();
@@ -90,15 +80,10 @@
 
         // TODO: Add interupt support
         // mpuIntStatus = imu.getIntStatus();
-        
-        dmpReady = true; // set our DMP Ready flag so the main loop() function knows it's okay to use it
-        Serial.println(F("DMP ready! Waiting for first interrupt..."));
 
-=======
         // set our DMP Ready flag so the main loop() function knows it's okay to use it
         Serial.println(F("[NOTICE] DMP ready! Waiting for first interrupt..."));
         dmpReady = true;
->>>>>>> 6c371c6a
 
         // get expected DMP packet size for later comparison
         packetSize = imu.dmpGetFIFOPacketSize();
@@ -139,7 +124,6 @@
 
 void MPU6050Sensor::startCalibration(int calibrationType) {
     digitalWrite(CALIBRATING_LED, LOW);
-<<<<<<< HEAD
     Serial.println("Calibrating IMU");
 
     Serial.println("Put down the device and wait for baseline gyro reading calibration");
@@ -151,7 +135,6 @@
     imu.setDMPEnabled(true);
 
     Serial.println("Calibrated!");
-=======
     Serial.println("[NOTICE] Starting offset finder");
     DeviceConfig * config = getConfigPtr();
 
@@ -175,6 +158,5 @@
     }
 
     Serial.println("[NOTICE] Process is over");
->>>>>>> 6c371c6a
     digitalWrite(CALIBRATING_LED, HIGH);
 }