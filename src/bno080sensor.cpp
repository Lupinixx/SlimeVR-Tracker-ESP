--- conflicted
+++ resolved
@@ -29,24 +29,10 @@
 #include "ledstatus.h"
 #include "ledmgr.h"
 
-<<<<<<< HEAD
 namespace {
     void signalAssert()
     {
         LEDMGR::Pattern(LOADING_LED, 50, 50, 200);
-=======
-namespace
-{
-    void signalAssert()
-    {
-        for (int i = 0; i < 200; ++i)
-        {
-            delay(50);
-            digitalWrite(LOADING_LED, LOW);
-            delay(50);
-            digitalWrite(LOADING_LED, HIGH);
-        }
->>>>>>> 17396f49
     }
 
     void sendResetReason(uint8_t reason, uint8_t sensorId)
@@ -213,29 +199,12 @@
 void BNO080Sensor::startCalibration(int calibrationType)
 {
     // TODO It only calibrates gyro, it should have multiple calibration modes, and check calibration status in motionLoop()
-<<<<<<< HEAD
     LEDMGR::Pattern(CALIBRATING_LED, 20, 20, 10);
     LEDMGR::Blink(CALIBRATING_LED, 2000);
     imu.calibrateGyro();
     do
     {
         LEDMGR::On(CALIBRATING_LED);
-=======
-    for (int i = 0; i < 10; ++i)
-    {
-        digitalWrite(CALIBRATING_LED, LOW);
-        delay(20);
-        digitalWrite(CALIBRATING_LED, HIGH);
-        delay(20);
-    }
-    digitalWrite(CALIBRATING_LED, LOW);
-    delay(2000);
-    digitalWrite(CALIBRATING_LED, HIGH);
-    imu.calibrateGyro();
-    do
-    {
-        digitalWrite(CALIBRATING_LED, LOW);
->>>>>>> 17396f49
         imu.requestCalibrationStatus();
         delay(20);
         imu.getReadings();
