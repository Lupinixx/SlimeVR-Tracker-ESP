--- conflicted
+++ resolved
@@ -101,16 +101,7 @@
 #ifdef ESP8266
     Wire.setClockStretchLimit(150000L); // Default streatch limit 150mS
 #endif
-<<<<<<< HEAD
-
-    #ifdef IMU_MPU6050
-        Wire.setClock(400000);
-    #elif
-        Wire.setClock(100000);
-    #endif
-=======
     Wire.setClock(400000);
->>>>>>> ce3391b3
 
     if (hasConfigStored())
     {
